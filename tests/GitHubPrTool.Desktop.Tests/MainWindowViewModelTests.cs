--- conflicted
+++ resolved
@@ -26,10 +26,6 @@
         
         // Create mocks for the ViewModels
         var mockGitHubRepo = new Mock<IGitHubRepository>();
-<<<<<<< HEAD
-=======
-        var mockDataSync = new Mock<IDataSyncService>();
->>>>>>> dd39de97
         var mockSearchService = new Mock<ISearchService>();
         var mockAuth = new Mock<IAuthService>();
         var mockRepoLogger = new Mock<ILogger<RepositoryListViewModel>>();
@@ -40,24 +36,24 @@
         
         var repositoryListViewModel = new RepositoryListViewModel(
             mockGitHubRepo.Object, 
-            mockDataSync.Object, 
+            _mockDataSyncService.Object, 
             mockAuth.Object, 
             mockRepoLogger.Object);
             
         var pullRequestListViewModel = new PullRequestListViewModel(
             mockGitHubRepo.Object, 
-            mockDataSync.Object, 
+            _mockDataSyncService.Object, 
             mockAuth.Object, 
             mockPrLogger.Object);
             
         var pullRequestDetailViewModel = new PullRequestDetailViewModel(
             mockGitHubRepo.Object,
-            mockDataSync.Object,
+            _mockDataSyncService.Object,
             mockPrDetailLogger.Object);
             
         var commentListViewModel = new CommentListViewModel(
             mockGitHubRepo.Object,
-            mockDataSync.Object,
+            _mockDataSyncService.Object,
             mockCommentLogger.Object);
             
         var globalSearchViewModel = new GlobalSearchViewModel(
