--- conflicted
+++ resolved
@@ -42,12 +42,7 @@
       run: dotnet test --configuration Release --no-build --verbosity normal --collect:"XPlat Code Coverage" --results-directory ./coverage
       
     - name: Upload coverage reports
-<<<<<<< HEAD
-      uses: codecov/codecov-action@v4
-=======
       uses: codecov/codecov-action@v5
-      if: ${{ !inputs.skip_tests }}
->>>>>>> c42a7130
       with:
         directory: ./coverage
         fail_ci_if_error: false
